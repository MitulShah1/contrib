--- conflicted
+++ resolved
@@ -41,8 +41,6 @@
 }
 
 func (c *Config) loadMessages() *Config {
-	c.mu.Lock()
-	defer c.mu.Unlock()
 	for _, lang := range c.AcceptLanguages {
 		bundleFilePath := fmt.Sprintf("%s.%s", lang.String(), c.FormatBundleFile)
 		filepath := path.Join(c.RootPath, bundleFilePath)
@@ -64,19 +62,8 @@
 		localizerMap.Store(lang, i18n.NewLocalizer(c.bundle, lang))
 	}
 	c.mu.Lock()
-<<<<<<< HEAD
-	defer c.mu.Unlock()
-	newLocalizerMap := &sync.Map{}
-	localizerMap.Range(func(key, value interface{}) bool {
-		newLocalizerMap.Store(key, value)
-		return true
-	})
-
-	c.localizerMap = newLocalizerMap
-=======
 	c.localizerMap = localizerMap
 	c.mu.Unlock()
->>>>>>> cccecfcb
 }
 
 /*
